# %%
# idealized.ipynb
# DESCRIPTION
# -----------
# The idea is to compute two models of the ocean surface response (SST) to an atmospheric stochastic forcing (SAT)
# The surface ocean response represents the AMO/AMV (Atlantic Multidecadal Oscillation/Variability)
# The atmsopheric stochastic forcing represents the NAO (North Atlantic Oscillation)
# The first model - Spunge Ocean (_spg) - follows is a simple spunge ocean - where SST is restored to 0
# The second model - Oscillatry Ocean (_ocs) - follows a simple damped ocsillator - where ocean oscillate between SST and DOT (Deep Ocean Temperature)
# Both ocean models are stimulated by random white noise from SAT - where only the SST is affected.
#
# EQUATIONS
# ---------
# => For the Spunge Ocean:
# dSST = - \lambda SST dt + SAT dW,
# where \lambda is the inverse of a damping time scale
# => For the Oscillatory Ocean:
# Damped oscillation are outcome of
# [ d^2 x /dt^2 ] + \lambda [ dt x / dt ]+ \omega_0^2 [ x ] = 0,
# where \omega_0= 2 * pi / per0 is the naturale frequency of the system and per0 the natural period.
# It can be decomposed in two eqaution by introducing  dt x / dt = \omega_0 y, this reads:
# [ d y dt ] =  - \lambda -  \omega_0 x and dt x / dt = \omega_0 y.
# Hence adding the stochastic noise This leads to:
# dSST =  - \lambda SST dt -  \omega_0 DOT dt + SAT dW and dDOT = \omega_0 SST dt.
#
# Coded by Florian S�vellec <florian.sevellec@univ-brest.fr> 12may2023
#
# CODE
# ----
# Import libray

import matplotlib.pyplot as plt
import numpy as np
import xarray as xr


# %%


def spunge_ocean(
    nt=1000,
    dt=365.25,
    df=1.15e-1,
    tau0=10 * 365.25,
    save_path=None,
    return_settings=False,
    seed=331381460666,
):
    dW = np.sqrt(dt)  # (sqrt (days)) Stochastic time step

    # Precomputation
    l0 = 2 / tau0  # (days-1) inverse restoring timescale

    # Initialization
    SAT = np.zeros(nt)
    SST = np.zeros(nt)
    time = np.zeros(nt)

    random_forcing = np.random.default_rng(seed=seed).normal(0, df, nt)

    # Time Loop
    for it in np.arange(1, nt):
        fi = random_forcing[it]
        SAT[it] = fi
        time[it] = time[it - 1] + dt
        SST[it] = SST[it - 1] + (-l0 * SST[it - 1]) * dt + (SAT[it - 1]) * dW
    timep = time / 365.25  # (yr) TIME for plot

    ds = xr.Dataset(
        coords=dict(
            time=(["time"], time),
            time_years=(["time"], timep),
            ocean_restoring_timescale=(["ocean_restoring_timescale"], [tau0]),
            stochastic_forcing_intensity=(["stochastic_forcing_intensity"], [df]),
        ),
        data_vars=dict(
            random_forcing=(["time"], random_forcing),
            surface_air_temperature=(
                ["time", "ocean_restoring_timescale", "stochastic_forcing_intensity"],
                SAT[:, np.newaxis, np.newaxis],
            ),
            sponge_sea_surface_temperature=(
                ["time", "ocean_restoring_timescale", "stochastic_forcing_intensity"],
                SST[:, np.newaxis, np.newaxis],
            ),
        ),
        attrs=dict(
            coder="Florian Sévellec <florian.sevellec@univ-brest.fr>",
        ),
    )

    if save_path is not None:
        ds.to_netcdf(save_path, mode="w")
    elif return_settings is not False:
        # create settings dict to store all information
        settings = dict(
            nt=nt,
            dt=dt,
            df=df,
            tau0=tau0,
            seed=seed,
        )
        return ds, settings

    else:
        return ds


def oscillatory_ocean(
    nt=1000,
    dt=365.25,
    df=1.15e-1,
    per0=24 * 365.25,
    tau0=10 * 365.25,
    save_path=None,
    return_settings=False,
    seed=331381460666,
):
    dW = np.sqrt(dt)  # (sqrt (days)) Stochastic time step

    # Precomputation
    l0 = 2 / tau0  # (days-1) inverse restoring timescale
    o0 = 2 * 3.14 / per0  # (days-1) inverse oscillation timescale

    # Initialization
    SAT = np.zeros(nt)
    SST = np.zeros(nt)
    DOT = np.zeros(nt)
    time = np.zeros(nt)

    random_forcing = np.random.default_rng(seed=seed).normal(0, df, nt)

    # Time Loop
    for it in np.arange(1, nt):
        SAT[it] = random_forcing[it]
        time[it] = time[it - 1] + dt
        SST[it] = (
            SST[it - 1]
            + (-l0 * SST[it - 1] - o0 * DOT[it - 1]) * dt
            + (SAT[it - 1]) * dW
        )
        DOT[it] = DOT[it - 1] + (o0 * SST[it - 1]) * dt
    timep = time / 365.25  # (yr) TIME for plot

    ds = xr.Dataset(
        coords=dict(
            time=(["time"], time),
            time_years=(["time"], timep),
            ocean_restoring_timescale=(["ocean_restoring_timescale"], [tau0]),
            ocean_oscillation_timescale=(["ocean_oscillation_timescale"], [per0]),
            stochastic_forcing_intensity=(["stochastic_forcing_intensity"], [df]),
        ),
        data_vars=dict(
            random_forcing=(["time"], random_forcing),
            surface_air_temperature=(
                [
                    "time",
                    "ocean_restoring_timescale",
                    "ocean_oscillation_timescale",
                    "stochastic_forcing_intensity",
                ],
                SAT[:, np.newaxis, np.newaxis, np.newaxis],
            ),
            oscillator_sea_surface_temperature=(
                [
                    "time",
                    "ocean_restoring_timescale",
                    "ocean_oscillation_timescale",
                    "stochastic_forcing_intensity",
                ],
                SST[:, np.newaxis, np.newaxis, np.newaxis],
            ),
            oscillator_deep_ocean_temperature=(
                [
                    "time",
                    "ocean_restoring_timescale",
                    "ocean_oscillation_timescale",
                    "stochastic_forcing_intensity",
                ],
                DOT[:, np.newaxis, np.newaxis, np.newaxis],
            ),
        ),
        attrs=dict(
            coder="Florian Sévellec <florian.sevellec@univ-brest.fr>",
        ),
    )

    if save_path is not None:
        ds.to_netcdf(save_path, mode="w")
    elif return_settings is not False:
        # create settings dict to store all information
        settings = dict(
            nt=nt,
            dt=dt,
            df=df,
            per0=per0,
            tau0=tau0,
            seed=seed,
        )
        return ds, settings

    else:
        return ds


def AMO_oscillatory_ocean(
    nt=1000,
    dt=365.25,
    per0=24 * 365.25,
    tau0=10 * 365.25,
    dNAO=0.1,  # (K days-1/2) stochastic amplitude of NAO
    dEAP=0.1,  # (K days-1/2) stochastic amplitude of EAP
    cNAOvsEAP=0,  # (K^2 days) Covariance of NAO and EAP
    save_path=None,
    return_settings=False,
    seed=331381460666,
):
    dW = np.sqrt(dt)  # (sqrt (days)) Stochastic time step

    # Precomputation
    l0 = 2 / tau0  # (days-1) inverse restoring timescale
    o0 = 2 * 3.14 / per0  # (days-1) inverse oscillation timescale
    A = [
        [dNAO**2, cNAOvsEAP],
        [cNAOvsEAP, dEAP**2],
    ]  # Covariance Matrix of ztmospheric forcing
    L = np.linalg.cholesky(A)  # Cholesky factorization of the Covariance Matrix

    # Initialization
    NAO = np.zeros(nt)
    EAP = np.zeros(nt)
    AMO = np.zeros(nt)
    ZOT = np.zeros(nt)
    time = np.zeros(nt)

    rng = np.random.default_rng(seed=seed)

    # Time Loop
    for it in np.arange(1, nt):
        time[it] = time[it - 1] + dt
        # AMO-type Ocean oscillation
        ft = rng.standard_normal(2)
        ftt = np.matmul(ft, A)
        NAO[it] = ftt[0]
        EAP[it] = ftt[1]
        AMO[it] = (
            AMO[it - 1]
            + (-l0 * AMO[it - 1] - o0 * ZOT[it - 1]) * dt
            + (EAP[it - 1]) * dW
        )
        ZOT[it] = (
            ZOT[it - 1]
            + (-l0 * ZOT[it - 1] + o0 * AMO[it - 1]) * dt
            + (NAO[it - 1]) * dW
        )
        timep = time / 365.25  # (yr) TIME for plot

    ds = xr.Dataset(
        coords=dict(
            time=(["time"], time),
            time_years=(["time"], timep),
            dEAP=(["dEAP"], [dEAP]),
            dNAO=(["dNAO"], [dNAO]),
            cNAOvsEAP=(["cNAOvsEAP"], [cNAOvsEAP]),
        ),
        data_vars=dict(
            NAO=(
                ["time", "dEAP", "dNAO", "cNAOvsEAP"],
                NAO[:, np.newaxis, np.newaxis, np.newaxis],
            ),
            EAP=(
                ["time", "dEAP", "dNAO", "cNAOvsEAP"],
                EAP[:, np.newaxis, np.newaxis, np.newaxis],
            ),
            ZOT=(
                ["time", "dEAP", "dNAO", "cNAOvsEAP"],
                ZOT[:, np.newaxis, np.newaxis, np.newaxis],
            ),
            AMO=(
                ["time", "dEAP", "dNAO", "cNAOvsEAP"],
                AMO[:, np.newaxis, np.newaxis, np.newaxis],
            ),
        ),
        attrs=dict(
            coder="Florian Sévellec <florian.sevellec@univ-brest.fr>",
        ),
    )
<<<<<<< HEAD
    return ds
=======

    if save_path is not None:
        ds.to_netcdf(save_path, mode="w")
    elif return_settings is not False:
        # create settings dict to store all information
        settings = dict(
            nt=nt,
            dt=dt,
            per0=per0,
            tau0=tau0,
            dNAO=dNAO,  # (K days-1/2) stochastic amplitude of NAO
            dEAP=dEAP,  # (K days-1/2) stochastic amplitude of EAP
            cNAOvsEAP=cNAOvsEAP,
            seed=seed,
        )
        return ds, settings
    else:
        return ds


def integrate_idealized_ocean(
    time_steps=1000,
    dt=365.25,
    stochastic_forcing_intensity=1.15e-1,
    ocean_restoring_timescale=10 * 365.25,
    ocean_oscillation_timescale=24 * 365.25,
    save_path=None,
    seed=331381460666,
):
    spunge = spunge_ocean(
        nt=time_steps,
        dt=dt,
        df=stochastic_forcing_intensity,
        tau0=ocean_restoring_timescale,
        seed=seed,
        save_path=None,
    )
    oscillator = oscillatory_ocean(
        nt=time_steps,
        dt=dt,
        df=stochastic_forcing_intensity,
        tau0=ocean_restoring_timescale,
        per0=ocean_oscillation_timescale,
        seed=seed,
        save_path=None,
    )
    ds = xr.merge([spunge, oscillator])

    if save_path is not None:
        ds.to_netcdf(save_path, mode="w")
    else:
        return ds


def integrate_all(
    time_steps=1000,
    dt=365.25,
    stochastic_forcing_intensity=1.15e-1,
    ocean_restoring_timescale=10 * 365.25,
    ocean_oscillation_timescale=24 * 365.25,
    dNAO=0.1,  # (K days-1/2) stochastic amplitude of NAO
    dEAP=0.1,  # (K days-1/2) stochastic amplitude of EAP
    cNAOvsEAP=0,  # (K^2 days) Covariance of NAO and EAP
    save_path=None,
    return_settings=False,
    seed=331381460666,
):
    spunge = spunge_ocean(
        nt=time_steps,
        dt=dt,
        df=stochastic_forcing_intensity,
        tau0=ocean_restoring_timescale,
        seed=seed,
        save_path=None,
    )
    oscillator = oscillatory_ocean(
        nt=time_steps,
        dt=dt,
        df=stochastic_forcing_intensity,
        tau0=ocean_restoring_timescale,
        per0=ocean_oscillation_timescale,
        seed=seed,
        save_path=None,
    )
    rossby = AMO_oscillatory_ocean(
        nt=time_steps,
        dt=dt,
        tau0=ocean_restoring_timescale,
        per0=ocean_oscillation_timescale,
        dNAO=dNAO,  # (K days-1/2) stochastic amplitude of NAO
        dEAP=dEAP,  # (K days-1/2) stochastic amplitude of EAP
        cNAOvsEAP=cNAOvsEAP,
        seed=seed,
        save_path=None,
    )
    ds = xr.merge([spunge, oscillator, rossby])

    if save_path is not None:
        ds.to_netcdf(save_path, mode="w")
    elif return_settings is not False:
        # create settings dict to store all information
        settings = dict(
            nt=time_steps,
            dt=dt,
            df=stochastic_forcing_intensity,
            tau0=ocean_restoring_timescale,
            dNAO=dNAO,  # (K days-1/2) stochastic amplitude of NAO
            dEAP=dEAP,  # (K days-1/2) stochastic amplitude of EAP
            cNAOvsEAP=cNAOvsEAP,
            seed=seed,
        )
        return ds, settings

    else:
        return ds
>>>>>>> 9957d886
<|MERGE_RESOLUTION|>--- conflicted
+++ resolved
@@ -285,9 +285,6 @@
             coder="Florian Sévellec <florian.sevellec@univ-brest.fr>",
         ),
     )
-<<<<<<< HEAD
-    return ds
-=======
 
     if save_path is not None:
         ds.to_netcdf(save_path, mode="w")
@@ -402,5 +399,4 @@
         return ds, settings
 
     else:
-        return ds
->>>>>>> 9957d886
+        return ds